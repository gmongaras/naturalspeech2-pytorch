--- conflicted
+++ resolved
@@ -27,15 +27,11 @@
     'local-attention',
     'torch>=1.6',
     'tqdm',
-<<<<<<< HEAD
-    'vector-quantize-pytorch>=1.1.6'
     'num2words',
     'indic-num2words',
     'inflect',
     're'
-=======
     'vector-quantize-pytorch>=1.4.1'
->>>>>>> 05d4b6e4
   ],
   classifiers=[
     'Development Status :: 4 - Beta',
